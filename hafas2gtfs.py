# -*- encoding: utf-8 -*-
"""
Hafas2GTFS

Usage:
  hafas2gtfs.py <input_dir> <output_dir> [--mapping=<mp>]
  hafas2gtfs.py -h | --help
  hafas2gtfs.py --version

Options:
  -h --help       Show this screen.
  --version       Show version.
  --mapping=<mp>  Map filenames

"""
import os
<<<<<<< HEAD
from datetime import datetime,timedelta
=======
from datetime import datetime
from collections import defaultdict
>>>>>>> ae3649b6

import unicodecsv
from pyproj import Proj
from bitstring import Bits


projector_utm = Proj(proj='utm', zone=32, ellps='WGS84')
projector_gk = Proj(proj='tmerc', ellps='bessel', lon_0='9d0E',
    lat_0='0', x_0='500000')


def convert_utm(x, y):
    lon, lat = projector_utm(x, y, inverse=True)
    return lon, lat


def convert_gk(x, y):
    lon, lat = projector_gk(x, y, inverse=True)
    return lon, lat


GTFS_FILES = {
    'agency.txt': ('agency_id', 'agency_name', 'agency_url', 'agency_timezone', 'agency_lang', 'agency_phone'),
    'routes.txt': ('route_id', 'agency_id', 'route_short_name', 'route_long_name', 'route_desc', 'route_type', 'route_url', 'route_color', 'route_text_color'),
    'trips.txt': ('route_id', 'service_id', 'trip_id', 'trip_headsign', 'trip_short_name', 'direction_id', 'block_id', 'shape_id'),
    'stop_times.txt': ('trip_id', 'arrival_time', 'departure_time', 'stop_id', 'stop_sequence', 'stop_headsign', 'pickup_type', 'drop_off_type', 'shape_dist_traveled'),
    'stops.txt': ('stop_id', 'stop_code', 'stop_name', 'stop_desc', 'stop_lat', 'stop_lon', 'zone_id', 'stop_url', 'location_type', 'parent_station'),
    'calendar.txt': ('service_id', 'monday', 'tuesday', 'wednesday', 'thursday', 'friday', 'saturday', 'sunday', 'start_date', 'end_date'),
    'calendar_dates.txt': ('service_id', 'date', 'exception_type')
}

"""
    0 - Tram, Streetcar, Light rail. Any light rail or street level system within a metropolitan area.
    1 - Subway, Metro. Any underground rail system within a metropolitan area.
    2 - Rail. Used for intercity or long-distance travel.
    3 - Bus. Used for short- and long-distance bus routes.
    4 - Ferry. Used for short- and long-distance boat service.
    5 - Cable car. Used for street-level cable cars where the cable runs beneath the car.
    6 - Gondola, Suspended cable car. Typically used for aerial cable cars where the car is suspended from the cable.
    7 - Funicular. Any rail system designed for steep inclines.
"""

ROUTE_TYPES = {
    'UUU': 0,
    'BUS': 0,
    'NFB': 0,
    'STR': 0,
    'STA': 0,
    'SBA': 0,
    'ZUG': 0,
    'SCH': 0,
    'ALT': 0,
    'TB': 0,
    'VUU': 0,
    'VBU': 0,
    'VNF': 0,
    'VSR': 0,
    'VSA': 0,
    'VSB': 0,
    'VZU': 0,
    'VSC': 0,
    'VAL': 0
}


class Hafas2GTFS(object):
    def __init__(self, hafas_dir, out_dir, mapping=None):
        self.hafas_dir = hafas_dir
        self.out_dir = out_dir
        self.mapping = mapping
        self.route_counter = 0
        self.routes = {}
        self.stops = defaultdict(dict)

    def make_gtfs_files(self):
        self.files = {}
        for gtfs_file, columns in GTFS_FILES.items():
            self.files[gtfs_file] = unicodecsv.DictWriter(
                file(os.path.join(self.out_dir, gtfs_file), 'w'),
                columns
            )
            self.files[gtfs_file].writeheader()

    def get_path(self, name):
        return os.path.join(self.hafas_dir, name)

    def get_name(self, name):
        if self.mapping is None:
            return name
        return self.mapping.get(name, name)

    def create(self):
        self.make_gtfs_files()
        self.service_id = self.parse_eckdaten()
<<<<<<< HEAD
        self.parse_bitfield()
        self.write_servicedates()
=======
        self.parse_bfkoord()
        self.parse_bahnhof()
        self.parse_bitfeld()
>>>>>>> ae3649b6
        self.agency_id = self.write_agency()
        self.parse_fplan()
 
    def write_agency(self):
        self.agency_id = '1'
        self.files['agency.txt'].writerow({
            'agency_id': self.agency_id,
            'agency_name': 'Agency Name',
            'agency_url': '',
            'agency_timezone': '',
            'agency_lang': '',
            'agency_phone': ''
        })
        return self.agency_id

    def write_servicedates(self):
        for service_id,bitfield in self.services.items():
            y = str(bitfield.bin)
            for z in range(0, len(y)):
                if y[z] == '1':
                    date = (self.start + timedelta(days=z))
                    self.files['calendar_dates.txt'].writerow({
                                                           'service_id': service_id,
                                                           'date': (self.start + timedelta(days=z)).strftime('%Y%m%d'),
                                                           'exception_type' : 1})
        return None

    def write_route(self, meta):
        route_id = meta.get('line_number')
        if route_id is None:
            self.route_counter += 1
            route_id = self.route_counter
        if route_id in self.routes:
            return self.routes[route_id]
        self.routes[route_id] = route_id
        self.files['routes.txt'].writerow({
            'route_id': route_id,
            'agency_id': self.agency_id,
            'route_short_name': route_id,
            'route_long_name': route_id,
            'route_desc': '',
            'route_type': str(ROUTE_TYPES.get(meta['mean_of_transport'], 0)),
            'route_url': '',
            'route_color': '',
            'route_text_color': ''
        })
        return route_id

    def write_trip(self, route_id, service_id, meta):
        self.files['trips.txt'].writerow({
            'route_id': route_id,
            'service_id': service_id,
            'trip_id': meta['service_number'],
            'trip_headsign': '',
            'trip_short_name': '',
            'direction_id': meta.get('direction', '0'),
            'block_id': '',
            'shape_id': ''
        })
        return meta['service_number']

    def get_gtfs_time(self, time):
        if time is None:
            return None
        time = list(time)
        if len(time) == 2:
            time = time + ['00']
        time = [str(t).zfill(2) for t in time]
        return ':'.join(time)

    def write_stop(self, stop_line):
        stop_id = stop_line['stop_id']
        stop_data = self.stops[stop_id]
        if stop_data.get('done', False):
            return stop_id
        self.files['stops.txt'].writerow({
            'stop_id': stop_id,
            'stop_code': stop_id,
            'stop_name': stop_data['name'],
            'stop_desc': '',
            'stop_lat': str(stop_data['lat']),
            'stop_lon': str(stop_data['lon']),
            'zone_id': None,
            'stop_url': '',
            'location_type': '0',  # FIXME
            'parent_station': None
        })
        stop_data['done'] = True
        return stop_id

    def write_stop_time(self, trip_id, stop_sequence, stop_line):
        stop_id = self.write_stop(stop_line)

        arrival_time = self.get_gtfs_time(stop_line['arrival_time'])
        departure_time = self.get_gtfs_time(stop_line['departure_time'])

        if not arrival_time and departure_time:
            arrival_time = departure_time
        elif not departure_time and arrival_time:
            departure_time = arrival_time

        self.files['stop_times.txt'].writerow({
            'trip_id': trip_id,
            'arrival_time': arrival_time,
            'departure_time': departure_time,
            'stop_id': stop_id,
            'stop_sequence': stop_sequence,
            'stop_headsign': '',
            'pickup_type': '0',
            'drop_off_type': '0',
            'shape_dist_traveled': '0'
        })

    def parse_eckdaten(self):
        contents = file(self.get_path(self.get_name('eckdaten'))).read()
        data = contents.splitlines()
        self.start = datetime.strptime(data[0], '%d.%m.%Y')
        self.end = datetime.strptime(data[1], '%d.%m.%Y')
        self.name = data[1]

    def parse_bitfeld(self):
        self.services = {}
        for line in file(self.get_path(self.get_name('bitfeld'))):
            line = line.decode('latin1')
            service_id = int(line[:6])
            # "For technical reasons 2 bits are inserted directly
            # before the first day of the start of the timetable period
            # and two bits directly after the last day at the end of the
            # timetable period."
            self.services[service_id] = Bits(hex=line[6:])[2:]

    def parse_bfkoord(self):
        for line in file(self.get_path(self.get_name('bfkoord'))):
            line = line.decode('latin1')
            """
0000001 2567526.00 5644934.00 KÖLN                     Heumarkt
            """
            stop_id = int(line[:7].strip())
            x = float(line[8:18].strip())
            y = float(line[19:29].strip())
            lat, lon = convert_gk(x, y)
            self.stops[stop_id].update({
                'lat': lat,
                'lon': lon
            })

    def parse_bahnhof(self):
        for line in file(self.get_path(self.get_name('bahnhof'))):
            line = line.decode('latin1')
            """
0000001 VRS Köln Heumarkt
            """
            stop_id = int(line[:7].strip())
            trans_authority = line[8:11]
            name = line[12:].strip()
            self.stops[stop_id].update({
                'name': name,
                'authority': trans_authority
            })

    def parse_fplan(self):
        state = 'meta'
        meta = {}
        for line in file(self.get_path(self.get_name('fplan'))):
            line = line.decode('latin1')
            if line.startswith('%'):
                continue
            if line.startswith('*'):
                if not state == 'meta':
                    meta = {}
                state = 'meta'
                meta.update(self.parse_fplan_meta(line))
            else:
                if not state == 'data':
                    stop_sequence = 0
                    route_id = self.write_route(meta)
                    service_id = '1'
                    trip_id = self.write_trip(route_id, service_id, meta)
                    state = 'data'
                stop_sequence += 1
                stop_line_info = self.parse_schedule(line)
                self.write_stop_time(trip_id, stop_sequence, stop_line_info)

    def parse_schedule(self, line):
        """
0000669 Refrath                   0635
        """
        return {
            'stop_id': int(line[:7]),
            'stop_name': line[8:29].strip(),
            'arrival_time': self.parse_time(line[29:33]),
            'departure_time': self.parse_time(line[34:38])
        }

    def parse_time(self, time_str):
        time_str = time_str.strip()
        if not time_str:
            return None
        # TODO: include seconds if present
        return (int(time_str[0:2]), int(time_str[2:4]))

    def parse_fplan_meta(self, line):
        if hasattr(self, 'parse_fplan_meta_%s' % line[1]):
            return getattr(self, 'parse_fplan_meta_%s' % line[1])(line)
        return {}

    def parse_fplan_meta_Z(self, line):
        return {
            'service_number': int(line[3:8]),
            'administration': line[9:15],
            'number_intervals': line[22:25],
            'time_offset': line[26:29]
        }

    def parse_fplan_meta_G(self, line):
        return {
            'mean_of_transport': line[3:6].strip()
        }

    def parse_fplan_meta_A(self, line):
        # discern A und A VE
        return {}

    def parse_fplan_meta_I(self, line):
        return {}

    def parse_fplan_meta_L(self, line):
        return {
            'line_number': line[3:11].strip()
        }

    def parse_fplan_meta_R(self, line):
        return {
            'direction': line[3:4].strip()
        }


def main(hafas_dir, out_dir, options=None):
    if options is None:
        options = {}
    config = {}
    if options.get('--mapping'):
        config['mapping'] = dict([o.split(':') for o in options.get(
                                 '--mapping').split(',')])
    h2g = Hafas2GTFS(hafas_dir, out_dir, **config)
    h2g.create()

if __name__ == '__main__':
    from docopt import docopt

    arguments = docopt(__doc__, version='Hafas2GTFS 0.0.1')
    main(arguments['<input_dir>'], arguments['<output_dir>'], options=arguments)<|MERGE_RESOLUTION|>--- conflicted
+++ resolved
@@ -14,12 +14,8 @@
 
 """
 import os
-<<<<<<< HEAD
 from datetime import datetime,timedelta
-=======
-from datetime import datetime
 from collections import defaultdict
->>>>>>> ae3649b6
 
 import unicodecsv
 from pyproj import Proj
@@ -113,15 +109,11 @@
 
     def create(self):
         self.make_gtfs_files()
-        self.service_id = self.parse_eckdaten()
-<<<<<<< HEAD
-        self.parse_bitfield()
+        self.parse_eckdaten()
+        self.parse_bitfeld()
         self.write_servicedates()
-=======
         self.parse_bfkoord()
         self.parse_bahnhof()
-        self.parse_bitfeld()
->>>>>>> ae3649b6
         self.agency_id = self.write_agency()
         self.parse_fplan()
  
